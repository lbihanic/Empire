/*
 * Copyright (c) 2009-2010 Clark & Parsia, LLC. <http://www.clarkparsia.com>
 *
 * Licensed under the Apache License, Version 2.0 (the "License");
 * you may not use this file except in compliance with the License.
 * You may obtain a copy of the License at
 * http://www.apache.org/licenses/LICENSE-2.0
 *
 * Unless required by applicable law or agreed to in writing, software
 * distributed under the License is distributed on an "AS IS" BASIS,
 * WITHOUT WARRANTIES OR CONDITIONS OF ANY KIND, either express or implied.
 * See the License for the specific language governing permissions and
 * limitations under the License.
 */

package com.clarkparsia.empire.util;


import org.reflections.Reflections;

import org.reflections.scanners.FieldAnnotationsScanner;
import org.reflections.scanners.MethodAnnotationsScanner;
import org.reflections.scanners.TypeAnnotationsScanner;

import org.reflections.util.ConfigurationBuilder;
import org.reflections.util.ClasspathHelper;

import java.util.Collection;
import java.lang.annotation.Annotation;

/**
 * <p>Implementation of the {@link EmpireAnnotationProvider} interface backed by the Reflections API which
 * provides the neccessary annotation information at runtime.</p>
 *
 * @author Michael Grove
 * @since 0.5.2
 * @see <a href="http://code.google.com/p/reflections/">Reflections API</a>
 */
public final class ReflectionsAnnotationProvider implements EmpireAnnotationProvider {
	private static Reflections REFLECTIONS;

	static {
<<<<<<< HEAD
=======
		// Updated as used method is no more available in official release
>>>>>>> 7507d34f
		REFLECTIONS = new Reflections(new ConfigurationBuilder().setUrls(ClasspathHelper.forJavaClassPath())
				.setScanners(new FieldAnnotationsScanner(),
							 new MethodAnnotationsScanner(),
							 new TypeAnnotationsScanner()));
	}

	/**
	 * @inheritDoc
	 */
	public Collection<Class<?>> getClassesWithAnnotation(final Class<? extends Annotation> theAnnotation) {
		return REFLECTIONS.getTypesAnnotatedWith(theAnnotation);
	}
}<|MERGE_RESOLUTION|>--- conflicted
+++ resolved
@@ -40,10 +40,7 @@
 	private static Reflections REFLECTIONS;
 
 	static {
-<<<<<<< HEAD
-=======
 		// Updated as used method is no more available in official release
->>>>>>> 7507d34f
 		REFLECTIONS = new Reflections(new ConfigurationBuilder().setUrls(ClasspathHelper.forJavaClassPath())
 				.setScanners(new FieldAnnotationsScanner(),
 							 new MethodAnnotationsScanner(),
