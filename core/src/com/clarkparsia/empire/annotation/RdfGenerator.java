--- conflicted
+++ resolved
@@ -124,11 +124,7 @@
  *
  * @author Michael Grove
  * @since 0.1
-<<<<<<< HEAD
  * @version 0.7
-=======
- * @version 0.6.6
->>>>>>> c4551920
  */
 public class RdfGenerator {
 
