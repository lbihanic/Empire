/*
 * Copyright (c) 2009-2010 Clark & Parsia, LLC. <http://www.clarkparsia.com>
 *
 * Licensed under the Apache License, Version 2.0 (the "License");
 * you may not use this file except in compliance with the License.
 * You may obtain a copy of the License at
 * http://www.apache.org/licenses/LICENSE-2.0
 *
 * Unless required by applicable law or agreed to in writing, software
 * distributed under the License is distributed on an "AS IS" BASIS,
 * WITHOUT WARRANTIES OR CONDITIONS OF ANY KIND, either express or implied.
 * See the License for the specific language governing permissions and
 * limitations under the License.
 */

package com.clarkparsia.empire.test;

import org.junit.BeforeClass;
import org.junit.Test;

import static org.junit.Assert.assertTrue;
import static org.junit.Assert.assertFalse;
import static org.junit.Assert.fail;
import static org.junit.Assert.assertEquals;
import static org.junit.Assert.assertNull;

import org.openrdf.model.impl.GraphImpl;
import org.openrdf.model.impl.ValueFactoryImpl;

import org.openrdf.model.Graph;
import org.openrdf.model.Statement;

import org.openrdf.model.vocabulary.RDFS;

import com.clarkparsia.empire.EmpireOptions;

import com.clarkparsia.empire.annotation.InvalidRdfException;
import com.clarkparsia.empire.annotation.RdfGenerator;
import com.clarkparsia.empire.annotation.Namespaces;
import com.clarkparsia.empire.annotation.RdfsClass;
import com.clarkparsia.empire.annotation.SupportsRdfIdImpl;
import com.clarkparsia.empire.annotation.RdfId;
import com.clarkparsia.empire.annotation.RdfProperty;

import com.clarkparsia.empire.test.api.BaseTestClass;
import com.clarkparsia.empire.test.api.TestPerson;
import com.clarkparsia.empire.SupportsRdfId;
import com.clarkparsia.empire.DataSourceException;
import com.clarkparsia.empire.util.EmpireUtil;
import static com.clarkparsia.empire.util.EmpireUtil.asPrimaryKey;
import com.clarkparsia.empire.test.api.TestDataSource;
import com.clarkparsia.empire.test.api.TestVocab;

import java.net.URI;
import java.util.Date;
import java.util.List;

import com.clarkparsia.utils.NamespaceUtils;
import com.clarkparsia.utils.BasicUtils;
import com.clarkparsia.utils.collections.CollectionUtil;

import com.clarkparsia.openrdf.vocabulary.FOAF;
import com.clarkparsia.openrdf.vocabulary.DC;
import com.clarkparsia.openrdf.ExtGraph;

import javax.persistence.Entity;
import javax.persistence.Transient;

/**
 * <p>Test cases for classes in the com.clarkparsia.empire.annotation package.</p>
 *
 * @author Michael Grove
 */
public class TestRdfConvert {
	// TODO: tests for properties whose values are serialized as rdf:List's
	// TODO: tests for stuff where an @RdfsClass extends another @RdfsClass
	// TODO: tests for construct queries
	// TODO: tests for named graph stuff

    @BeforeClass
    public static void beforeClass() {
        EmpireOptions.STRONG_TYPING = true;

//		TestUtil.initEmpire();
    }
    
	@Test(expected=InvalidRdfException.class)
	public void testNoEntity() throws InvalidRdfException {
		RdfGenerator.asRdf(new NoEntity());
	}

	@Test(expected=InvalidRdfException.class)
	public void testNoRdfClass() throws InvalidRdfException {
		RdfGenerator.asRdf(new NoRdfsClass());
	}

	@Test(expected=InvalidRdfException.class)
	public void testNoSupports() throws InvalidRdfException {
		RdfGenerator.asRdf(new NoSupports());
	}

	@Test(expected=InvalidRdfException.class)
	public void testInvalidId() throws InvalidRdfException {
		// this should not succeed, null values for the RdfId annotation are not allowed
		RdfGenerator.asRdf(new TestPerson());
	}

	@Test(expected=InvalidRdfException.class)
	public void testNoDefaultConstructor() throws InvalidRdfException, DataSourceException {
		RdfGenerator.fromRdf(NoDefaultConstructor.class, URI.create("urn:foo"), new TestDataSource());
	}

	@Test(expected=InvalidRdfException.class)
	public void testUnreachableConstructor() throws InvalidRdfException, DataSourceException {
		RdfGenerator.fromRdf(UnreachableConstructor.class, URI.create("urn:foo"), new TestDataSource());
	}

	@Test(expected=InvalidRdfException.class)
	public void testMultiInvalidId() throws InvalidRdfException {
		RdfGenerator.asRdf(new MultipleRdfIds());
	}

	@Test
	public void testNoStatements() throws InvalidRdfException, DataSourceException {
<<<<<<< HEAD
=======
		// we should at least return an object in these cases.
>>>>>>> d4867038
		assertFalse(RdfGenerator.fromRdf(TestPerson.class, URI.create("urn:foo"), new TestDataSource()) == null);
	}

	@Test
	public void testUnbalancedNamespaces() {
		try {
			RdfGenerator.asRdf(new UnbalancedNamespaces());

			// the qname should not get expanded because the prefix was never asserted
			assertEquals(NamespaceUtils.uri("notvalid:test"), "notvalid:test");
		}
		catch (InvalidRdfException e) {
			fail(e.getMessage());
		}
	}

	@Test
	public void testConvert() {
		TestPerson aJoe = new TestPerson();
		aJoe.setMBox("mailto:joe@example.org");
		aJoe.setFirstName("Joe");

		TestPerson aJane = new TestPerson();
		aJane.setMBox("mailto:jane@example.org");
		aJane.setFirstName("Jane");

		TestPerson aPerson = new TestPerson();

		aPerson.setMBox("mailto:bob@example.org");

		try {
			ExtGraph aGraph = RdfGenerator.asRdf(aPerson);
for (Statement s : aGraph) {
	System.err.println(s);
}
			org.openrdf.model.URI aPersonURI = aGraph.getValueFactory().createURI(aPerson.getId().toString());

			assertEquals(aGraph.size(), 2);

			// the statements should assert that the person is of type foaf:TestPerson
			assertEquals(aGraph.getType(aPersonURI), FOAF.ontology().Person);

			// and that the mbox is correct
			assertEquals(aGraph.getLiteral(aPersonURI, FOAF.ontology().mbox).getLabel(), aPerson.getMBox());

			// now lets try with some more properties

			aPerson.setWeight(123.45f);
			aPerson.setBirthday(new Date());
			aPerson.setFirstName("John");
			aPerson.setLastName("Doe");
			aPerson.setLikesVideoGames(true);
			aPerson.setTitle("Sir");

			aPerson.getKnows().add(aJoe);
			aPerson.getKnows().add(aJane);

			aPerson.setWeblogURI(URI.create("http://example.org"));

			aGraph = RdfGenerator.asRdf(aPerson);

			assertEquals((Float) Float.parseFloat(aGraph.getLiteral(aPersonURI, TestVocab.ontology().weight).getLabel()),
						 aPerson.getWeight());

			// this tests if "inferring" from an annotated getter works
			assertEquals(Boolean.valueOf(aGraph.getLiteral(aPersonURI, TestVocab.ontology().likesVideoGames).getLabel()),
						 aPerson.isLikesVideoGames());

			// and this tests if 'inferring" from an annotated setter works
			// also checking that it properly used the other namespace
			assertEquals(aGraph.getLiteral(aPersonURI, DC.ontology().title).getLabel(),
						 aPerson.getTitle());

			assertEquals(URI.create(aGraph.getValue(aPersonURI, DC.ontology().publisher).toString()),
						 aPerson.getWeblogURI());

			assertEquals(aGraph.getLiteral(aPersonURI, FOAF.ontology().firstName).getLabel(),
						 aPerson.getFirstName());

			assertEquals(aGraph.getLiteral(aPersonURI, FOAF.ontology().surname).getLabel(),
						 aPerson.getLastName());

			assertEquals(aGraph.getLiteral(aPersonURI, RDFS.LABEL).getLabel(),
						 aPerson.getLabel());

			List aKnows = CollectionUtil.list(aGraph.getValues(aPersonURI, FOAF.ontology().knows));

			assertEquals(aKnows.size(), 2);

			assertTrue(aKnows.contains(aGraph.getValueFactory().createURI(aJane.getId().toString())));
			assertTrue(aKnows.contains(aGraph.getValueFactory().createURI(aJoe.getId().toString())));
		}
		catch (InvalidRdfException e) {
			e.printStackTrace();
			fail(e.getMessage());
		}
	}

	@Test
	public void testRoundTrip() {
		TestPerson aJoe = new TestPerson();
		aJoe.setMBox("mailto:joe@example.org");
		aJoe.setFirstName("Joe");

		TestPerson aJane = new TestPerson();
		aJane.setMBox("mailto:jane@example.org");
		aJane.setFirstName("Jane");

		TestPerson aBob = new TestPerson();

		aBob.setBirthday(BasicUtils.asDate("1980-01-01"));
		aBob.setFirstName("Bob");
		aBob.setLastName("Smith");
		aBob.setLikesVideoGames(false);
		aBob.setWeight(200.1f);
		aBob.setWeblogURI(URI.create("http://someblog.example.org"));
		aBob.setTitle("Mr");
		aBob.setMBox("mailto:bob@example.org");

		aBob.getKnows().add(aJoe);
		aBob.getKnows().add(aJane);

		try {
			Graph aGraph = RdfGenerator.asRdf(aBob);

			// this is the set of data that would normally be in the database
			Graph aSourceGraph = new GraphImpl();
			aSourceGraph.addAll(aGraph);
			aSourceGraph.addAll(RdfGenerator.asRdf(aJoe));
			aSourceGraph.addAll(RdfGenerator.asRdf(aJane));

			TestPerson aPerson = RdfGenerator.fromRdf(TestPerson.class, aBob.getId(), new TestDataSource(aSourceGraph));

			assertEquals(aBob, aPerson);

			// now lets test the round trip w/ the added trick of a circular dependency
			aBob.setSpouse(aJane);

			aGraph = RdfGenerator.asRdf(aBob);

			// this is the set of data that would normally be in the database
			aSourceGraph = new GraphImpl();
			aSourceGraph.addAll(aGraph);
			aSourceGraph.addAll(RdfGenerator.asRdf(aJoe));
			aSourceGraph.addAll(RdfGenerator.asRdf(aJane));

			aPerson = RdfGenerator.fromRdf(TestPerson.class, aBob.getId(), new TestDataSource(aSourceGraph));

			// should still be equal, should have re-used Jane
			assertEquals(aBob, aPerson);
		}
		catch (Exception e) {
			e.printStackTrace();
			fail(e.getMessage());
		}
	}

	@Test
	public void testSupportsRdfIdImpl() {
		SupportsRdfId aImpl = new SupportsRdfIdImpl();

		URI aTestURI = URI.create("urn:some:identifier");

		assertNull(aImpl.getId());

		aImpl.setId(asPrimaryKey(aTestURI));

		assertEquals(aImpl.getId(), asPrimaryKey(aTestURI));

		try {
			aImpl.setId(asPrimaryKey(URI.create("urn:new:id")));
			fail("IllegalStateException expected");
		}
		catch (IllegalStateException e) {
			// this is expected
		}

		assertEquals(aImpl, aImpl);

		assertFalse(aImpl.equals(null));
		
		assertFalse(aImpl.equals(""));

		assertEquals(aImpl, new SupportsRdfIdImpl(aTestURI));

		assertEquals(aImpl.hashCode(), new SupportsRdfIdImpl(aTestURI).hashCode());

		assertFalse(aImpl.equals(new SupportsRdfIdImpl()));

		assertFalse(aImpl.equals(new SupportsRdfIdImpl(URI.create("urn:new:id"))));
	}

	@Test
	public void testTransience() {
		TransientTest aObj = new TransientTest();

		aObj.foo = "foo";
		aObj.bar = "bar";
		aObj.baz = "baz";

		try {
			ExtGraph aGraph = RdfGenerator.asRdf(aObj);

			// we should have the normal field
			assertTrue(aGraph.contains(null, ValueFactoryImpl.getInstance().createURI("urn:foo"), null));

			// but neither of the transient ones
			assertFalse(aGraph.contains(null, ValueFactoryImpl.getInstance().createURI("urn:bar"), null));
			assertFalse(aGraph.contains(null, ValueFactoryImpl.getInstance().createURI("urn:baz"), null));
		}
		catch (InvalidRdfException e) {
			fail(e.getMessage());
		}
	}

	@RdfsClass("urn:TestClass")
	@Entity
	private class NoDefaultConstructor extends BaseTestClass {
		NoDefaultConstructor(String foo) {
			setId(asPrimaryKey(URI.create("urn:test:no:default")));
		}
	}

	@RdfsClass("urn:TestClass")
	@Entity
	private class UnreachableConstructor extends BaseTestClass {
		private UnreachableConstructor() {
			setId(asPrimaryKey(URI.create("urn:test:unreachable")));
		}
	}


	@Namespaces({"", "http://xmlns.com/foaf/0.1/",
			 "foaf", "http://xmlns.com/foaf/0.1/",
			 "dc", "http://purl.org/dc/elements/1.1/",
			 "notvalid"})
	@RdfsClass("foaf:Person")
	@Entity
	private class UnbalancedNamespaces extends BaseTestClass {
		UnbalancedNamespaces() {
			setId(asPrimaryKey(URI.create("urn:test:unbalanced")));
		}
	}

	@RdfsClass("urn:TestClass")
	@Entity
	private class MultipleRdfIds {
		@RdfId
		private String one = "one";

		@RdfId
		private String two = "two";
	}

	@RdfsClass("urn:NoEntity")
	public class NoEntity extends BaseTestClass {
	}

	@Entity
	@RdfsClass("urn:NoSupports")
	public class NoSupports {
		@RdfId
		private String one = "one";
	}

	@Namespaces({"foaf", "http://xmlns.com/foaf/0.1/"})
	@Entity
	public class NoRdfsClass extends BaseTestClass {
		@RdfId
		@RdfProperty("foaf:name")
		public String name;
	}

	@RdfsClass("urn:TestClass")
	@Entity
	public class TransientTest extends BaseTestClass {
		@RdfProperty("urn:foo")
		private String foo;

		@RdfProperty("urn:bar")
		private transient String bar;

		@Transient
		@RdfProperty("urn:baz")
		private String baz;
	}
}<|MERGE_RESOLUTION|>--- conflicted
+++ resolved
@@ -122,10 +122,7 @@
 
 	@Test
 	public void testNoStatements() throws InvalidRdfException, DataSourceException {
-<<<<<<< HEAD
-=======
 		// we should at least return an object in these cases.
->>>>>>> d4867038
 		assertFalse(RdfGenerator.fromRdf(TestPerson.class, URI.create("urn:foo"), new TestDataSource()) == null);
 	}
 
@@ -158,9 +155,7 @@
 
 		try {
 			ExtGraph aGraph = RdfGenerator.asRdf(aPerson);
-for (Statement s : aGraph) {
-	System.err.println(s);
-}
+
 			org.openrdf.model.URI aPersonURI = aGraph.getValueFactory().createURI(aPerson.getId().toString());
 
 			assertEquals(aGraph.size(), 2);
